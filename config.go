--- conflicted
+++ resolved
@@ -17,13 +17,9 @@
 	ChiRoutes               chi.Routes
 	RequestMethodInSpanName bool
 	Filter                  func(r *http.Request) bool
-<<<<<<< HEAD
-
-	DisableMeasureInflight bool
-	DisableMeasureSize     bool
-=======
+	DisableMeasureInflight  bool
+	DisableMeasureSize      bool
 	TraceResponseHeaderKey  string
->>>>>>> c65058a6
 }
 
 // Option specifies instrumentation configuration options.
